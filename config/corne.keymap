/*
 * Copyright (c) 2020 The ZMK Contributors
 *
 * SPDX-License-Identifier: MIT
*/

#include <behaviors.dtsi>
#include <dt-bindings/zmk/keys.h>

/ {
    behaviors {
        hrm: hrm {
            compatible = "zmk,behavior-hold-tap";
            label = "Home Row Mods";
            bindings = <&kp>, <&kp>;

            #binding-cells = <2>;
            tapping-term-ms = <250>;
            flavor = "tap-preferred";
            hold-trigger-key-positions = <16 15 14 13 19 20 21 22>;
            quick-tap-ms = <250>;
            require-prior-idle-ms = <250>;
        };

        hrm_pinky: hrm_pinky {
            compatible = "zmk,behavior-hold-tap";
            label = "Home Row Mods (Pinky)";
            bindings = <&kp>, <&kp>;

            #binding-cells = <2>;
            tapping-term-ms = <300>;
            flavor = "tap-preferred";
            hold-trigger-key-positions = <16 15 14 13 19 20 21 22>;
            quick-tap-ms = <300>;
            require-prior-idle-ms = <300>;
        };
    };

    keymap {
        compatible = "zmk,keymap";

        default_layer {
            bindings = <
&kp TAB    &kp Q  &kp W             &kp E              &kp R            &kp T        &kp Y      &kp U             &kp I               &kp O              &kp P     &kp BSPC
&kp LCTRL  &kp A  &hrm LEFT_META S  &hrm LEFT_SHIFT D  &hrm LCTRL F     &kp G        &kp H      &hrm RCTRL J      &hrm RIGHT_SHIFT K  &hrm RIGHT_META L  &kp SEMI  &kp SQT
&kp LSHFT  &kp Z  &kp X             &kp C              &hrm LEFT_ALT V  &kp B        &kp N      &hrm RIGHT_ALT M  &kp COMMA           &kp DOT            &kp FSLH  &kp ESC
                                    &kp LGUI           &mo 2            &kp ENTER    &kp SPACE  &mo 1             &kp RIGHT_GUI
            >;
        };

        lower_layer {
            bindings = <
&kp TAB    &kp KP_MULTIPLY  &kp N7        &kp N8        &kp NUMBER_9  &kp MINUS     &kp HOME        &kp PAGE_DOWN      &kp PG_UP        &kp END     &kp C_MUTE        &kp BSPC
&kp LCTRL  &kp KP_DIVIDE    &kp NUMBER_4  &kp N5        &kp NUMBER_6  &kp PLUS      &kp LEFT        &kp DOWN           &kp UP           &kp RIGHT   &kp COLON         &kp DEL
&kp LSHFT  &kp N0           &kp NUMBER_1  &kp NUMBER_2  &kp NUMBER_3  &kp KP_DOT    &kp C_PREVIOUS  &kp C_VOLUME_DOWN  &kp C_VOLUME_UP  &kp C_NEXT  &kp C_PLAY_PAUSE  &kp ESC
                                          &kp LGUI      &mo 3         &kp ENTER     &kp SPACE       &trans             &kp RIGHT_GUI
            >;
        };

        raise_layer {
            bindings = <
&kp TAB    &kp AMPS         &kp AT        &kp SLASH  &kp BACKSLASH  &kp CARET               &kp UNDER     &kp EQUAL      &kp LEFT_PARENTHESIS  &kp RIGHT_PARENTHESIS  &kp PIPE          &kp BSPC
&kp LCTRL  &kp EXCLAMATION  &kp QUESTION  &kp HASH   &kp DOLLAR     &kp PERCENT             &kp MINUS     &kp PLUS       &kp LBKT              &kp RBKT               &kp COLON         &kp DEL
&kp LSHFT  &kp GRAVE        &trans        &trans     &kp C_BRI_DEC  &kp C_BRIGHTNESS_INC    &kp ASTERISK  &kp LESS_THAN  &kp LBRC              &kp RBRC               &kp GREATER_THAN  &kp TILDE
                                          &kp LGUI   &trans         &kp ENTER               &kp SPACE     &mo 3          &kp RIGHT_GUI
            >;
        };

        layer_3 {
            bindings = <
<<<<<<< HEAD
&bt BT_CLR  &sys_reset    &bootloader   &trans        &trans        &trans          &trans  &trans  &trans      &trans      &trans  &kp A
&trans      &bt BT_SEL 0  &bt BT_SEL 1  &bt BT_SEL 2  &bt BT_SEL 3  &bt BT_SEL 4    &trans  &trans  &bt BT_PRV  &bt BT_NXT  &trans  &trans
&trans      &trans        &trans        &trans        &trans        &trans          &trans  &trans  &trans      &trans      &trans  &trans
                                        &trans        &trans        &trans          &trans  &trans  &trans
=======
&sys_reset  &bootloader  &trans  &trans    &trans  &trans       &trans     &trans  &trans    &trans  &trans  &trans
&kp LALT    &trans       &trans  &trans    &trans  &trans       &trans     &trans  &trans    &trans  &trans  &kp RALT
&kp RSHFT   &trans       &trans  &trans    &trans  &trans       &trans     &trans  &trans    &trans  &trans  &kp ESC
                                 &kp LGUI  &trans  &kp ENTER    &kp SPACE  &trans  &kp RGUI
>>>>>>> 6ecaf44b
            >;
        };
    };
};<|MERGE_RESOLUTION|>--- conflicted
+++ resolved
@@ -68,17 +68,10 @@
 
         layer_3 {
             bindings = <
-<<<<<<< HEAD
-&bt BT_CLR  &sys_reset    &bootloader   &trans        &trans        &trans          &trans  &trans  &trans      &trans      &trans  &kp A
-&trans      &bt BT_SEL 0  &bt BT_SEL 1  &bt BT_SEL 2  &bt BT_SEL 3  &bt BT_SEL 4    &trans  &trans  &bt BT_PRV  &bt BT_NXT  &trans  &trans
-&trans      &trans        &trans        &trans        &trans        &trans          &trans  &trans  &trans      &trans      &trans  &trans
-                                        &trans        &trans        &trans          &trans  &trans  &trans
-=======
 &sys_reset  &bootloader  &trans  &trans    &trans  &trans       &trans     &trans  &trans    &trans  &trans  &trans
 &kp LALT    &trans       &trans  &trans    &trans  &trans       &trans     &trans  &trans    &trans  &trans  &kp RALT
 &kp RSHFT   &trans       &trans  &trans    &trans  &trans       &trans     &trans  &trans    &trans  &trans  &kp ESC
                                  &kp LGUI  &trans  &kp ENTER    &kp SPACE  &trans  &kp RGUI
->>>>>>> 6ecaf44b
             >;
         };
     };
